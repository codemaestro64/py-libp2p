<<<<<<< HEAD
# -*- coding: utf-8 -*-
#
# py-libp2p documentation build configuration file, created by
=======
# <PROJECT_NAME> documentation build configuration file, created by
>>>>>>> ae5b634d
# sphinx-quickstart on Thu Oct 16 20:43:24 2014.
#
# This file is execfile()d with the current directory set to its
# containing dir.
#
# Note that not all possible configuration values are present in this
# autogenerated file.
#
# All configuration values have a default; values that are commented out
# serve to show the default.

# If extensions (or modules to document with autodoc) are in another directory,
# add these directories to sys.path here. If the directory is relative to the
# documentation root, use os.path.abspath to make it absolute, like shown here.
# sys.path.insert(0, os.path.abspath('.'))

import os

DIR = os.path.dirname(__file__)
with open(os.path.join(DIR, "../setup.py"), "r") as f:
    for line in f:
        if "version=" in line:
            setup_version = line.split('"')[1]
            break

# -- General configuration ------------------------------------------------

# If your documentation needs a minimal Sphinx version, state it here.
# needs_sphinx = '1.0'

# Add any Sphinx extension module names here, as strings. They can be
# extensions coming with Sphinx (named 'sphinx.ext.*') or your custom
# ones.
extensions = [
    "sphinx.ext.autodoc",
    "sphinx.ext.doctest",
    "sphinx.ext.intersphinx",
    "sphinx_rtd_theme",
]

# Add any paths that contain templates here, relative to this directory.
templates_path = ["_templates"]

# The suffix of source filenames.
source_suffix = ".rst"

# The encoding of source files.
# source_encoding = 'utf-8-sig'

# The master toctree document.
master_doc = "index"

# General information about the project.
project = "py-libp2p"
copyright = '2019, The Ethereum Foundation'

__version__ = setup_version
# The version info for the project you're documenting, acts as replacement for
# |version| and |release|, also used in various other places throughout the
# built documents.
#
# The short X.Y version.
version = ".".join(__version__.split(".")[:2])
# The full version, including alpha/beta/rc tags.
release = __version__

# The language for content autogenerated by Sphinx. Refer to documentation
# for a list of supported languages.
# language = None

# There are two options for replacing |today|: either, you set today to some
# non-false value, then it is used:
# today = ''
# Else, today_fmt is used as the format for a strftime call.
# today_fmt = '%B %d, %Y'

# List of patterns, relative to source directory, that match files and
# directories to ignore when looking for source files.
exclude_patterns = [
    "_build",
    "modules.rst",
    "libp2p.crypto.pb.rst",
]

# The reST default role (used for this markup: `text`) to use for all
# documents.
# default_role = None

# If true, '()' will be appended to :func: etc. cross-reference text.
# add_function_parentheses = True

# If true, the current module name will be prepended to all description
# unit titles (such as .. function::).
# add_module_names = True

# If true, sectionauthor and moduleauthor directives will be shown in the
# output. They are ignored by default.
# show_authors = False

# The name of the Pygments (syntax highlighting) style to use.
pygments_style = "sphinx"

# A list of ignored prefixes for module index sorting.
# modindex_common_prefix = []

# If true, keep warnings as "system message" paragraphs in the built documents.
# keep_warnings = False


# -- Options for HTML output ----------------------------------------------

# The theme to use for HTML and HTML Help pages.  See the documentation for
# a list of builtin themes.
html_theme = "sphinx_rtd_theme"

# Theme options are theme-specific and customize the look and feel of a theme
# further.  For a list of options available for each theme, see the
# documentation.
html_theme_options = {
    "logo_only": True,
    "version_selector": False,
    "language_selector": False,
}

# Add any paths that contain custom themes here, relative to this directory.

# The name for this set of Sphinx documents.  If None, it defaults to
# "<project> v<release> documentation".
# html_title = None

# A shorter title for the navigation bar.  Default is the same as html_title.
# html_short_title = None

# The name of an image file (relative to this directory) to place at the top
# of the sidebar.
html_logo = "_static/py-libp2p-logo.png"

# The name of an image file (within the static path) to use as favicon of the
# docs.  This file should be a Windows icon file (.ico) being 16x16 or 32x32
# pixels large.
# html_favicon = None

# Add any paths that contain custom static files (such as style sheets) here,
# relative to this directory. They are copied after the builtin static files,
# so a file named "default.css" will overwrite the builtin "default.css".
html_static_path = ["_static"]

# Add any extra paths that contain custom files (such as robots.txt or
# .htaccess) here, relative to this directory. These files are copied
# directly to the root of the documentation.
# html_extra_path = []

# If not '', a 'Last updated on:' timestamp is inserted at every page bottom,
# using the given strftime format.
# html_last_updated_fmt = '%b %d, %Y'

# If true, SmartyPants will be used to convert quotes and dashes to
# typographically correct entities.
# html_use_smartypants = True

# Custom sidebar templates, maps document names to template names.
# html_sidebars = {}

# Additional templates that should be rendered to pages, maps page names to
# template names.
# html_additional_pages = {}

# If false, no module index is generated.
# html_domain_indices = True

# If false, no index is generated.
# html_use_index = True

# If true, the index is split into individual pages for each letter.
# html_split_index = False

# If true, links to the reST sources are added to the pages.
# html_show_sourcelink = True

# If true, "Created using Sphinx" is shown in the HTML footer. Default is True.
# html_show_sphinx = True

# If true, "(C) Copyright ..." is shown in the HTML footer. Default is True.
# html_show_copyright = True

# If true, an OpenSearch description file will be output, and all pages will
# contain a <link> tag referring to it.  The value of this option must be the
# base URL from which the finished HTML is served.
# html_use_opensearch = ''

# This is the file name suffix for HTML files (e.g. ".xhtml").
# html_file_suffix = None

# Output file base name for HTML help builder.
htmlhelp_basename = "libp2pdocs"


# -- Options for LaTeX output ---------------------------------------------

latex_engine = "xelatex"

latex_elements = {
    # The paper size ('letterpaper' or 'a4paper').
    #'papersize': 'letterpaper',
    # The font size ('10pt', '11pt' or '12pt').
    #'pointsize': '10pt',
    # Additional stuff for the LaTeX preamble.
    #'preamble': '',
}

# Grouping the document tree into LaTeX files. List of tuples
# (source start file, target name, title,
#  author, documentclass [howto, manual, or own class]).
latex_documents = [
    (
        "index",
        "libp2p.tex",
        "py-libp2p Documentation",
        "The Ethereum Foundation",
        "manual",
    ),
]

# The name of an image file (relative to this directory) to place at the top of
# the title page.
# latex_logo = None

# For "manual" documents, if this is true, then toplevel headings are parts,
# not chapters.
# latex_use_parts = False

# If true, show page references after internal links.
# latex_show_pagerefs = False

# If true, show URL addresses after external links.
# latex_show_urls = False

# Documents to append as an appendix to all manuals.
# latex_appendices = []

# If false, no module index is generated.
# latex_domain_indices = True


# -- Options for manual page output ---------------------------------------

# One entry per manual page. List of tuples
# (source start file, name, description, authors, manual section).
man_pages = [
    (
        "index",
        "libp2p",
        "py-libp2p Documentation",
        ["The Ethereum Foundation"],
        1,
    )
]

# If true, show URL addresses after external links.
# man_show_urls = False


# -- Options for Texinfo output -------------------------------------------

# Grouping the document tree into Texinfo files. List of tuples
# (source start file, target name, title, author,
#  dir menu entry, description, category)
texinfo_documents = [
    (
        "index",
        "py-libp2p",
        "py-libp2p Documentation",
        "The Ethereum Foundation",
        "py-libp2p",
        "The Python implementation of the libp2p networking stack",
        "Miscellaneous",
    ),
]

# Documents to append as an appendix to all manuals.
# texinfo_appendices = []

# If false, no module index is generated.
# texinfo_domain_indices = True

# How to display URL addresses: 'footnote', 'no', or 'inline'.
# texinfo_show_urls = 'footnote'

# If true, do not generate a @detailmenu in the "Top" node's menu.
# texinfo_no_detailmenu = False

# -- Intersphinx configuration ------------------------------------------------

intersphinx_mapping = {
    "python": ("https://docs.python.org/3.10", None),
}

# -- Doctest configuration ----------------------------------------

import doctest

doctest_default_flags = (
    0
    | doctest.DONT_ACCEPT_TRUE_FOR_1
    | doctest.ELLIPSIS
    | doctest.IGNORE_EXCEPTION_DETAIL
    | doctest.NORMALIZE_WHITESPACE
)

# -- Mocked dependencies ----------------------------------------

# Mock out dependencies that are unbuildable on readthedocs, as recommended here:
# https://docs.readthedocs.io/en/rel/faq.html#i-get-import-errors-on-libraries-that-depend-on-c-modules

import sys
from unittest.mock import MagicMock

# Add new modules to mock here (it should be the same list as those excluded in setup.py)
MOCK_MODULES = [
    "fastecdsa",
    "fastecdsa.encoding",
    "fastecdsa.encoding.sec1",
]
sys.modules.update((mod_name, MagicMock()) for mod_name in MOCK_MODULES)<|MERGE_RESOLUTION|>--- conflicted
+++ resolved
@@ -1,10 +1,4 @@
-<<<<<<< HEAD
-# -*- coding: utf-8 -*-
-#
 # py-libp2p documentation build configuration file, created by
-=======
-# <PROJECT_NAME> documentation build configuration file, created by
->>>>>>> ae5b634d
 # sphinx-quickstart on Thu Oct 16 20:43:24 2014.
 #
 # This file is execfile()d with the current directory set to its
