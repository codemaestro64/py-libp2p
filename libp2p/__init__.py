--- conflicted
+++ resolved
@@ -203,9 +203,6 @@
 
     id_opt = generate_peer_id_from(key_pair)
 
-<<<<<<< HEAD
-
-=======
     transport: TCP | QUICTransport
     quic_transport_opt = connection_config if isinstance(connection_config, QUICTransportConfig) else None
 
@@ -223,7 +220,6 @@
             transport = QUICTransport(key_pair.private_key, config=quic_transport_opt)
         else:
             raise ValueError(f"Unknown transport in listen_addrs: {listen_addrs}")
->>>>>>> 74f4aaf1
 
     # Generate X25519 keypair for Noise
     noise_key_pair = create_new_x25519_key_pair()
