import random

import pytest
import trio

<<<<<<< HEAD
from libp2p.tools.factories import PubsubFactory
=======
from libp2p.peer.id import ID
from libp2p.pubsub.gossipsub import PROTOCOL_ID
from libp2p.tools.constants import GOSSIPSUB_PARAMS, GossipsubParams
>>>>>>> 9d3312eb
from libp2p.tools.pubsub.utils import dense_connect, one_to_all_connect
from libp2p.tools.utils import connect


@pytest.mark.trio
async def test_join():
    async with PubsubFactory.create_batch_with_gossipsub(
        4, degree=4, degree_low=3, degree_high=5
    ) as pubsubs_gsub:
        gossipsubs = [pubsub.router for pubsub in pubsubs_gsub]
        hosts = [pubsub.host for pubsub in pubsubs_gsub]
        hosts_indices = list(range(len(pubsubs_gsub)))

        topic = "test_join"
        central_node_index = 0
        # Remove index of central host from the indices
        hosts_indices.remove(central_node_index)
        num_subscribed_peer = 2
        subscribed_peer_indices = random.sample(hosts_indices, num_subscribed_peer)

        # All pubsub except the one of central node subscribe to topic
        for i in subscribed_peer_indices:
            await pubsubs_gsub[i].subscribe(topic)

        # Connect central host to all other hosts
        await one_to_all_connect(hosts, central_node_index)

        # Wait 2 seconds for heartbeat to allow mesh to connect
        await trio.sleep(2)

        # Central node publish to the topic so that this topic
        # is added to central node's fanout
        # publish from the randomly chosen host
        await pubsubs_gsub[central_node_index].publish(topic, b"data")

        # Check that the gossipsub of central node has fanout for the topic
        assert topic in gossipsubs[central_node_index].fanout
        # Check that the gossipsub of central node does not have a mesh for the topic
        assert topic not in gossipsubs[central_node_index].mesh

        # Central node subscribes the topic
        await pubsubs_gsub[central_node_index].subscribe(topic)

        await trio.sleep(2)

        # Check that the gossipsub of central node no longer has fanout for the topic
        assert topic not in gossipsubs[central_node_index].fanout

        for i in hosts_indices:
            if i in subscribed_peer_indices:
                assert hosts[i].get_id() in gossipsubs[central_node_index].mesh[topic]
                assert hosts[central_node_index].get_id() in gossipsubs[i].mesh[topic]
            else:
                assert (
                    hosts[i].get_id() not in gossipsubs[central_node_index].mesh[topic]
                )
                assert topic not in gossipsubs[i].mesh


@pytest.mark.trio
async def test_leave():
    async with PubsubFactory.create_batch_with_gossipsub(1) as pubsubs_gsub:
        gossipsub = pubsubs_gsub[0].router
        topic = "test_leave"

        assert topic not in gossipsub.mesh

        await gossipsub.join(topic)
        assert topic in gossipsub.mesh

        await gossipsub.leave(topic)
        assert topic not in gossipsub.mesh

        # Test re-leave
        await gossipsub.leave(topic)


@pytest.mark.trio
async def test_handle_graft(monkeypatch):
    async with PubsubFactory.create_batch_with_gossipsub(2) as pubsubs_gsub:
        gossipsubs = tuple(pubsub.router for pubsub in pubsubs_gsub)

        index_alice = 0
        id_alice = pubsubs_gsub[index_alice].my_id
        index_bob = 1
        id_bob = pubsubs_gsub[index_bob].my_id
        await connect(pubsubs_gsub[index_alice].host, pubsubs_gsub[index_bob].host)

        # Wait 2 seconds for heartbeat to allow mesh to connect
        await trio.sleep(2)

        topic = "test_handle_graft"
        # Only lice subscribe to the topic
        await gossipsubs[index_alice].join(topic)

        # Monkey patch bob's `emit_prune` function so we can
        # check if it is called in `handle_graft`
        event_emit_prune = trio.Event()

        async def emit_prune(topic, sender_peer_id):
            event_emit_prune.set()

        monkeypatch.setattr(gossipsubs[index_bob], "emit_prune", emit_prune)

<<<<<<< HEAD
        # Check that alice is bob's peer but not his mesh peer
        assert id_alice in gossipsubs[index_bob].peers_gossipsub
        assert topic not in gossipsubs[index_bob].mesh
=======
    # Check that alice is bob's peer but not his mesh peer
    assert gossipsubs[index_bob].peer_protocol[id_alice] == PROTOCOL_ID
    assert topic not in gossipsubs[index_bob].mesh
>>>>>>> 9d3312eb

        await gossipsubs[index_alice].emit_graft(topic, id_bob)

        # Check that `emit_prune` is called
        await event_emit_prune.wait()

<<<<<<< HEAD
        # Check that bob is alice's peer but not her mesh peer
        assert topic in gossipsubs[index_alice].mesh
        assert id_bob not in gossipsubs[index_alice].mesh[topic]
        assert id_bob in gossipsubs[index_alice].peers_gossipsub
=======
    # Check that bob is alice's peer but not her mesh peer
    assert topic in gossipsubs[index_alice].mesh
    assert id_bob not in gossipsubs[index_alice].mesh[topic]
    assert gossipsubs[index_alice].peer_protocol[id_bob] == PROTOCOL_ID
>>>>>>> 9d3312eb

        await gossipsubs[index_bob].emit_graft(topic, id_alice)

        await trio.sleep(1)

        # Check that bob is now alice's mesh peer
        assert id_bob in gossipsubs[index_alice].mesh[topic]


@pytest.mark.trio
async def test_handle_prune():
    async with PubsubFactory.create_batch_with_gossipsub(
        2, heartbeat_interval=3
    ) as pubsubs_gsub:
        gossipsubs = tuple(pubsub.router for pubsub in pubsubs_gsub)

        index_alice = 0
        id_alice = pubsubs_gsub[index_alice].my_id
        index_bob = 1
        id_bob = pubsubs_gsub[index_bob].my_id

        topic = "test_handle_prune"
        for pubsub in pubsubs_gsub:
            await pubsub.subscribe(topic)

        await connect(pubsubs_gsub[index_alice].host, pubsubs_gsub[index_bob].host)

<<<<<<< HEAD
        # Wait 3 seconds for heartbeat to allow mesh to connect
        await trio.sleep(3)
=======
    # Wait for heartbeat to allow mesh to connect
    await asyncio.sleep(1)
>>>>>>> 9d3312eb

        # Check that they are each other's mesh peer
        assert id_alice in gossipsubs[index_bob].mesh[topic]
        assert id_bob in gossipsubs[index_alice].mesh[topic]

<<<<<<< HEAD
        # alice emit prune message to bob, alice should be removed
        # from bob's mesh peer
        await gossipsubs[index_alice].emit_prune(topic, id_bob)

        # FIXME: This test currently works because the heartbeat interval
        # is increased to 3 seconds, so alice won't get add back into
        # bob's mesh peer during heartbeat.
        await trio.sleep(1)

        # Check that alice is no longer bob's mesh peer
        assert id_alice not in gossipsubs[index_bob].mesh[topic]
        assert id_bob in gossipsubs[index_alice].mesh[topic]
=======
    # alice emit prune message to bob, alice should be removed
    # from bob's mesh peer
    await gossipsubs[index_alice].emit_prune(topic, id_bob)
    # `emit_prune` does not remove bob from alice's mesh peers
    assert id_bob in gossipsubs[index_alice].mesh[topic]

    # NOTE: We increase `heartbeat_interval` to 3 seconds so that bob will not
    # add alice back to his mesh after heartbeat.
    # Wait for bob to `handle_prune`
    await asyncio.sleep(0.1)

    # Check that alice is no longer bob's mesh peer
    assert id_alice not in gossipsubs[index_bob].mesh[topic]
>>>>>>> 9d3312eb


@pytest.mark.trio
async def test_dense():
    async with PubsubFactory.create_batch_with_gossipsub(10) as pubsubs_gsub:
        hosts = [pubsub.host for pubsub in pubsubs_gsub]
        num_msgs = 5

        # All pubsub subscribe to foobar
        queues = [await pubsub.subscribe("foobar") for pubsub in pubsubs_gsub]

        # Densely connect libp2p hosts in a random way
        await dense_connect(hosts)

        # Wait 2 seconds for heartbeat to allow mesh to connect
        await trio.sleep(2)

        for i in range(num_msgs):
            msg_content = b"foo " + i.to_bytes(1, "big")

            # randomly pick a message origin
            origin_idx = random.randint(0, len(hosts) - 1)

            # publish from the randomly chosen host
            await pubsubs_gsub[origin_idx].publish("foobar", msg_content)

            await trio.sleep(0.5)
            # Assert that all blocking queues receive the message
            for queue in queues:
                msg = await queue.get()
                assert msg.data == msg_content


@pytest.mark.trio
async def test_fanout():
    async with PubsubFactory.create_batch_with_gossipsub(10) as pubsubs_gsub:
        hosts = [pubsub.host for pubsub in pubsubs_gsub]
        num_msgs = 5

        # All pubsub subscribe to foobar except for `pubsubs_gsub[0]`
        subs = [await pubsub.subscribe("foobar") for pubsub in pubsubs_gsub[1:]]

        # Sparsely connect libp2p hosts in random way
        await dense_connect(hosts)

        # Wait 2 seconds for heartbeat to allow mesh to connect
        await trio.sleep(2)

        topic = "foobar"
        # Send messages with origin not subscribed
        for i in range(num_msgs):
            msg_content = b"foo " + i.to_bytes(1, "big")

            # Pick the message origin to the node that is not subscribed to 'foobar'
            origin_idx = 0

            # publish from the randomly chosen host
            await pubsubs_gsub[origin_idx].publish(topic, msg_content)

            await trio.sleep(0.5)
            # Assert that all blocking queues receive the message
            for sub in subs:
                msg = await sub.get()
                assert msg.data == msg_content

        # Subscribe message origin
        subs.insert(0, await pubsubs_gsub[0].subscribe(topic))

        # Send messages again
        for i in range(num_msgs):
            msg_content = b"bar " + i.to_bytes(1, "big")

            # Pick the message origin to the node that is not subscribed to 'foobar'
            origin_idx = 0

            # publish from the randomly chosen host
            await pubsubs_gsub[origin_idx].publish(topic, msg_content)

            await trio.sleep(0.5)
            # Assert that all blocking queues receive the message
            for sub in subs:
                msg = await sub.get()
                assert msg.data == msg_content


@pytest.mark.trio
@pytest.mark.slow
async def test_fanout_maintenance():
    async with PubsubFactory.create_batch_with_gossipsub(10) as pubsubs_gsub:
        hosts = [pubsub.host for pubsub in pubsubs_gsub]
        num_msgs = 5

        # All pubsub subscribe to foobar
        queues = []
        topic = "foobar"
        for i in range(1, len(pubsubs_gsub)):
            q = await pubsubs_gsub[i].subscribe(topic)

            # Add each blocking queue to an array of blocking queues
            queues.append(q)

        # Sparsely connect libp2p hosts in random way
        await dense_connect(hosts)

        # Wait 2 seconds for heartbeat to allow mesh to connect
        await trio.sleep(2)

        # Send messages with origin not subscribed
        for i in range(num_msgs):
            msg_content = b"foo " + i.to_bytes(1, "big")

            # Pick the message origin to the node that is not subscribed to 'foobar'
            origin_idx = 0

            # publish from the randomly chosen host
            await pubsubs_gsub[origin_idx].publish(topic, msg_content)

            await trio.sleep(0.5)
            # Assert that all blocking queues receive the message
            for queue in queues:
                msg = await queue.get()
                assert msg.data == msg_content

        for sub in pubsubs_gsub:
            await sub.unsubscribe(topic)

        queues = []

        await trio.sleep(2)

        # Resub and repeat
        for i in range(1, len(pubsubs_gsub)):
            q = await pubsubs_gsub[i].subscribe(topic)

            # Add each blocking queue to an array of blocking queues
            queues.append(q)

        await trio.sleep(2)

        # Check messages can still be sent
        for i in range(num_msgs):
            msg_content = b"bar " + i.to_bytes(1, "big")

            # Pick the message origin to the node that is not subscribed to 'foobar'
            origin_idx = 0

            # publish from the randomly chosen host
            await pubsubs_gsub[origin_idx].publish(topic, msg_content)

            await trio.sleep(0.5)
            # Assert that all blocking queues receive the message
            for queue in queues:
                msg = await queue.get()
                assert msg.data == msg_content


@pytest.mark.trio
async def test_gossip_propagation():
    async with PubsubFactory.create_batch_with_gossipsub(
        2, degree=1, degree_low=0, degree_high=2, gossip_window=50, gossip_history=100
    ) as pubsubs_gsub:
        topic = "foo"
        await pubsubs_gsub[0].subscribe(topic)

        # node 0 publish to topic
        msg_content = b"foo_msg"

        # publish from the randomly chosen host
<<<<<<< HEAD
        await pubsubs_gsub[0].publish(topic, msg_content)

        # now node 1 subscribes
        queue_1 = await pubsubs_gsub[1].subscribe(topic)

        await connect(pubsubs_gsub[0].host, pubsubs_gsub[1].host)

        # wait for gossip heartbeat
        await trio.sleep(2)

        # should be able to read message
        msg = await queue_1.get()
        assert msg.data == msg_content
=======
        await pubsubs_gsub[origin_idx].publish(topic, msg_content)

        await asyncio.sleep(0.5)
        # Assert that all blocking queues receive the message
        for queue in queues:
            msg = await queue.get()
            assert msg.data == msg_content


@pytest.mark.parametrize(
    "num_hosts, gossipsub_params",
    (
        (
            2,
            GossipsubParams(
                degree=1,
                degree_low=0,
                degree_high=2,
                gossip_window=50,
                gossip_history=100,
            ),
        ),
    ),
)
@pytest.mark.asyncio
async def test_gossip_propagation(hosts, pubsubs_gsub):
    topic = "foo"
    await pubsubs_gsub[0].subscribe(topic)

    # node 0 publish to topic
    msg_content = b"foo_msg"

    # publish from the randomly chosen host
    await pubsubs_gsub[0].publish(topic, msg_content)

    # now node 1 subscribes
    queue_1 = await pubsubs_gsub[1].subscribe(topic)

    await connect(hosts[0], hosts[1])

    # wait for gossip heartbeat
    await asyncio.sleep(2)

    # should be able to read message
    msg = await queue_1.get()
    assert msg.data == msg_content


@pytest.mark.parametrize(
    "num_hosts, gossipsub_params", ((1, GossipsubParams(heartbeat_initial_delay=100)),)
)
@pytest.mark.parametrize("initial_mesh_peer_count", (7, 10, 13))
@pytest.mark.asyncio
async def test_mesh_heartbeat(
    num_hosts, initial_mesh_peer_count, pubsubs_gsub, hosts, monkeypatch
):
    # It's difficult to set up the initial peer subscription condition.
    # Ideally I would like to have initial mesh peer count that's below ``GossipSubDegree``
    # so I can test if `mesh_heartbeat` return correct peers to GRAFT.
    # The problem is that I can not set it up so that we have peers subscribe to the topic
    # but not being part of our mesh peers (as these peers are the peers to GRAFT).
    # So I monkeypatch the peer subscriptions and our mesh peers.
    total_peer_count = 14
    topic = "TEST_MESH_HEARTBEAT"

    fake_peer_ids = [
        ID((i).to_bytes(2, byteorder="big")) for i in range(total_peer_count)
    ]
    peer_protocol = {peer_id: PROTOCOL_ID for peer_id in fake_peer_ids}
    monkeypatch.setattr(pubsubs_gsub[0].router, "peer_protocol", peer_protocol)

    peer_topics = {topic: set(fake_peer_ids)}
    # Monkeypatch the peer subscriptions
    monkeypatch.setattr(pubsubs_gsub[0], "peer_topics", peer_topics)

    mesh_peer_indices = random.sample(range(total_peer_count), initial_mesh_peer_count)
    mesh_peers = [fake_peer_ids[i] for i in mesh_peer_indices]
    router_mesh = {topic: set(mesh_peers)}
    # Monkeypatch our mesh peers
    monkeypatch.setattr(pubsubs_gsub[0].router, "mesh", router_mesh)

    peers_to_graft, peers_to_prune = pubsubs_gsub[0].router.mesh_heartbeat()
    if initial_mesh_peer_count > GOSSIPSUB_PARAMS.degree:
        # If number of initial mesh peers is more than `GossipSubDegree`, we should PRUNE mesh peers
        assert len(peers_to_graft) == 0
        assert len(peers_to_prune) == initial_mesh_peer_count - GOSSIPSUB_PARAMS.degree
        for peer in peers_to_prune:
            assert peer in mesh_peers
    elif initial_mesh_peer_count < GOSSIPSUB_PARAMS.degree:
        # If number of initial mesh peers is less than `GossipSubDegree`, we should GRAFT more peers
        assert len(peers_to_prune) == 0
        assert len(peers_to_graft) == GOSSIPSUB_PARAMS.degree - initial_mesh_peer_count
        for peer in peers_to_graft:
            assert peer not in mesh_peers
    else:
        assert len(peers_to_prune) == 0 and len(peers_to_graft) == 0


@pytest.mark.parametrize(
    "num_hosts, gossipsub_params", ((1, GossipsubParams(heartbeat_initial_delay=100)),)
)
@pytest.mark.parametrize("initial_peer_count", (1, 4, 7))
@pytest.mark.asyncio
async def test_gossip_heartbeat(
    num_hosts, initial_peer_count, pubsubs_gsub, hosts, monkeypatch
):
    # The problem is that I can not set it up so that we have peers subscribe to the topic
    # but not being part of our mesh peers (as these peers are the peers to GRAFT).
    # So I monkeypatch the peer subscriptions and our mesh peers.
    total_peer_count = 28
    topic_mesh = "TEST_GOSSIP_HEARTBEAT_1"
    topic_fanout = "TEST_GOSSIP_HEARTBEAT_2"

    fake_peer_ids = [
        ID((i).to_bytes(2, byteorder="big")) for i in range(total_peer_count)
    ]
    peer_protocol = {peer_id: PROTOCOL_ID for peer_id in fake_peer_ids}
    monkeypatch.setattr(pubsubs_gsub[0].router, "peer_protocol", peer_protocol)

    topic_mesh_peer_count = 14
    # Split into mesh peers and fanout peers
    peer_topics = {
        topic_mesh: set(fake_peer_ids[:topic_mesh_peer_count]),
        topic_fanout: set(fake_peer_ids[topic_mesh_peer_count:]),
    }
    # Monkeypatch the peer subscriptions
    monkeypatch.setattr(pubsubs_gsub[0], "peer_topics", peer_topics)

    mesh_peer_indices = random.sample(range(topic_mesh_peer_count), initial_peer_count)
    mesh_peers = [fake_peer_ids[i] for i in mesh_peer_indices]
    router_mesh = {topic_mesh: set(mesh_peers)}
    # Monkeypatch our mesh peers
    monkeypatch.setattr(pubsubs_gsub[0].router, "mesh", router_mesh)
    fanout_peer_indices = random.sample(
        range(topic_mesh_peer_count, total_peer_count), initial_peer_count
    )
    fanout_peers = [fake_peer_ids[i] for i in fanout_peer_indices]
    router_fanout = {topic_fanout: set(fanout_peers)}
    # Monkeypatch our fanout peers
    monkeypatch.setattr(pubsubs_gsub[0].router, "fanout", router_fanout)

    def window(topic):
        if topic == topic_mesh:
            return [topic_mesh]
        elif topic == topic_fanout:
            return [topic_fanout]
        else:
            return []

    # Monkeypatch the memory cache messages
    monkeypatch.setattr(pubsubs_gsub[0].router.mcache, "window", window)

    peers_to_gossip = pubsubs_gsub[0].router.gossip_heartbeat()
    # If our mesh peer count is less than `GossipSubDegree`, we should gossip to up to
    # `GossipSubDegree` peers (exclude mesh peers).
    if topic_mesh_peer_count - initial_peer_count < GOSSIPSUB_PARAMS.degree:
        # The same goes for fanout so it's two times the number of peers to gossip.
        assert len(peers_to_gossip) == 2 * (topic_mesh_peer_count - initial_peer_count)
    elif topic_mesh_peer_count - initial_peer_count >= GOSSIPSUB_PARAMS.degree:
        assert len(peers_to_gossip) == 2 * (GOSSIPSUB_PARAMS.degree)

    for peer in peers_to_gossip:
        if peer in peer_topics[topic_mesh]:
            # Check that the peer to gossip to is not in our mesh peers
            assert peer not in mesh_peers
            assert topic_mesh in peers_to_gossip[peer]
        elif peer in peer_topics[topic_fanout]:
            # Check that the peer to gossip to is not in our fanout peers
            assert peer not in fanout_peers
            assert topic_fanout in peers_to_gossip[peer]
>>>>>>> 9d3312eb
<|MERGE_RESOLUTION|>--- conflicted
+++ resolved
@@ -3,13 +3,8 @@
 import pytest
 import trio
 
-<<<<<<< HEAD
-from libp2p.tools.factories import PubsubFactory
-=======
-from libp2p.peer.id import ID
 from libp2p.pubsub.gossipsub import PROTOCOL_ID
-from libp2p.tools.constants import GOSSIPSUB_PARAMS, GossipsubParams
->>>>>>> 9d3312eb
+from libp2p.tools.factories import IDFactory, PubsubFactory
 from libp2p.tools.pubsub.utils import dense_connect, one_to_all_connect
 from libp2p.tools.utils import connect
 
@@ -114,32 +109,19 @@
 
         monkeypatch.setattr(gossipsubs[index_bob], "emit_prune", emit_prune)
 
-<<<<<<< HEAD
         # Check that alice is bob's peer but not his mesh peer
-        assert id_alice in gossipsubs[index_bob].peers_gossipsub
+        assert gossipsubs[index_bob].peer_protocol[id_alice] == PROTOCOL_ID
         assert topic not in gossipsubs[index_bob].mesh
-=======
-    # Check that alice is bob's peer but not his mesh peer
-    assert gossipsubs[index_bob].peer_protocol[id_alice] == PROTOCOL_ID
-    assert topic not in gossipsubs[index_bob].mesh
->>>>>>> 9d3312eb
 
         await gossipsubs[index_alice].emit_graft(topic, id_bob)
 
         # Check that `emit_prune` is called
         await event_emit_prune.wait()
 
-<<<<<<< HEAD
         # Check that bob is alice's peer but not her mesh peer
         assert topic in gossipsubs[index_alice].mesh
         assert id_bob not in gossipsubs[index_alice].mesh[topic]
-        assert id_bob in gossipsubs[index_alice].peers_gossipsub
-=======
-    # Check that bob is alice's peer but not her mesh peer
-    assert topic in gossipsubs[index_alice].mesh
-    assert id_bob not in gossipsubs[index_alice].mesh[topic]
-    assert gossipsubs[index_alice].peer_protocol[id_bob] == PROTOCOL_ID
->>>>>>> 9d3312eb
+        assert gossipsubs[index_alice].peer_protocol[id_bob] == PROTOCOL_ID
 
         await gossipsubs[index_bob].emit_graft(topic, id_alice)
 
@@ -167,46 +149,26 @@
 
         await connect(pubsubs_gsub[index_alice].host, pubsubs_gsub[index_bob].host)
 
-<<<<<<< HEAD
-        # Wait 3 seconds for heartbeat to allow mesh to connect
-        await trio.sleep(3)
-=======
-    # Wait for heartbeat to allow mesh to connect
-    await asyncio.sleep(1)
->>>>>>> 9d3312eb
+        # Wait for heartbeat to allow mesh to connect
+        await trio.sleep(1)
 
         # Check that they are each other's mesh peer
         assert id_alice in gossipsubs[index_bob].mesh[topic]
         assert id_bob in gossipsubs[index_alice].mesh[topic]
 
-<<<<<<< HEAD
         # alice emit prune message to bob, alice should be removed
         # from bob's mesh peer
         await gossipsubs[index_alice].emit_prune(topic, id_bob)
-
-        # FIXME: This test currently works because the heartbeat interval
-        # is increased to 3 seconds, so alice won't get add back into
-        # bob's mesh peer during heartbeat.
-        await trio.sleep(1)
+        # `emit_prune` does not remove bob from alice's mesh peers
+        assert id_bob in gossipsubs[index_alice].mesh[topic]
+
+        # NOTE: We increase `heartbeat_interval` to 3 seconds so that bob will not
+        # add alice back to his mesh after heartbeat.
+        # Wait for bob to `handle_prune`
+        await trio.sleep(0.1)
 
         # Check that alice is no longer bob's mesh peer
         assert id_alice not in gossipsubs[index_bob].mesh[topic]
-        assert id_bob in gossipsubs[index_alice].mesh[topic]
-=======
-    # alice emit prune message to bob, alice should be removed
-    # from bob's mesh peer
-    await gossipsubs[index_alice].emit_prune(topic, id_bob)
-    # `emit_prune` does not remove bob from alice's mesh peers
-    assert id_bob in gossipsubs[index_alice].mesh[topic]
-
-    # NOTE: We increase `heartbeat_interval` to 3 seconds so that bob will not
-    # add alice back to his mesh after heartbeat.
-    # Wait for bob to `handle_prune`
-    await asyncio.sleep(0.1)
-
-    # Check that alice is no longer bob's mesh peer
-    assert id_alice not in gossipsubs[index_bob].mesh[topic]
->>>>>>> 9d3312eb
 
 
 @pytest.mark.trio
@@ -369,195 +331,147 @@
         2, degree=1, degree_low=0, degree_high=2, gossip_window=50, gossip_history=100
     ) as pubsubs_gsub:
         topic = "foo"
-        await pubsubs_gsub[0].subscribe(topic)
+        queue_0 = await pubsubs_gsub[0].subscribe(topic)
 
         # node 0 publish to topic
         msg_content = b"foo_msg"
 
         # publish from the randomly chosen host
-<<<<<<< HEAD
         await pubsubs_gsub[0].publish(topic, msg_content)
 
-        # now node 1 subscribes
-        queue_1 = await pubsubs_gsub[1].subscribe(topic)
-
-        await connect(pubsubs_gsub[0].host, pubsubs_gsub[1].host)
-
-        # wait for gossip heartbeat
-        await trio.sleep(2)
-
-        # should be able to read message
-        msg = await queue_1.get()
+        await trio.sleep(0.5)
+        # Assert that the blocking queues receive the message
+        msg = await queue_0.get()
         assert msg.data == msg_content
-=======
-        await pubsubs_gsub[origin_idx].publish(topic, msg_content)
-
-        await asyncio.sleep(0.5)
-        # Assert that all blocking queues receive the message
-        for queue in queues:
-            msg = await queue.get()
-            assert msg.data == msg_content
-
-
-@pytest.mark.parametrize(
-    "num_hosts, gossipsub_params",
-    (
-        (
-            2,
-            GossipsubParams(
-                degree=1,
-                degree_low=0,
-                degree_high=2,
-                gossip_window=50,
-                gossip_history=100,
-            ),
-        ),
-    ),
-)
-@pytest.mark.asyncio
-async def test_gossip_propagation(hosts, pubsubs_gsub):
-    topic = "foo"
-    await pubsubs_gsub[0].subscribe(topic)
-
-    # node 0 publish to topic
-    msg_content = b"foo_msg"
-
-    # publish from the randomly chosen host
-    await pubsubs_gsub[0].publish(topic, msg_content)
-
-    # now node 1 subscribes
-    queue_1 = await pubsubs_gsub[1].subscribe(topic)
-
-    await connect(hosts[0], hosts[1])
-
-    # wait for gossip heartbeat
-    await asyncio.sleep(2)
-
-    # should be able to read message
-    msg = await queue_1.get()
-    assert msg.data == msg_content
-
-
-@pytest.mark.parametrize(
-    "num_hosts, gossipsub_params", ((1, GossipsubParams(heartbeat_initial_delay=100)),)
-)
+
+
 @pytest.mark.parametrize("initial_mesh_peer_count", (7, 10, 13))
-@pytest.mark.asyncio
-async def test_mesh_heartbeat(
-    num_hosts, initial_mesh_peer_count, pubsubs_gsub, hosts, monkeypatch
-):
-    # It's difficult to set up the initial peer subscription condition.
-    # Ideally I would like to have initial mesh peer count that's below ``GossipSubDegree``
-    # so I can test if `mesh_heartbeat` return correct peers to GRAFT.
-    # The problem is that I can not set it up so that we have peers subscribe to the topic
-    # but not being part of our mesh peers (as these peers are the peers to GRAFT).
-    # So I monkeypatch the peer subscriptions and our mesh peers.
-    total_peer_count = 14
-    topic = "TEST_MESH_HEARTBEAT"
-
-    fake_peer_ids = [
-        ID((i).to_bytes(2, byteorder="big")) for i in range(total_peer_count)
-    ]
-    peer_protocol = {peer_id: PROTOCOL_ID for peer_id in fake_peer_ids}
-    monkeypatch.setattr(pubsubs_gsub[0].router, "peer_protocol", peer_protocol)
-
-    peer_topics = {topic: set(fake_peer_ids)}
-    # Monkeypatch the peer subscriptions
-    monkeypatch.setattr(pubsubs_gsub[0], "peer_topics", peer_topics)
-
-    mesh_peer_indices = random.sample(range(total_peer_count), initial_mesh_peer_count)
-    mesh_peers = [fake_peer_ids[i] for i in mesh_peer_indices]
-    router_mesh = {topic: set(mesh_peers)}
-    # Monkeypatch our mesh peers
-    monkeypatch.setattr(pubsubs_gsub[0].router, "mesh", router_mesh)
-
-    peers_to_graft, peers_to_prune = pubsubs_gsub[0].router.mesh_heartbeat()
-    if initial_mesh_peer_count > GOSSIPSUB_PARAMS.degree:
-        # If number of initial mesh peers is more than `GossipSubDegree`, we should PRUNE mesh peers
-        assert len(peers_to_graft) == 0
-        assert len(peers_to_prune) == initial_mesh_peer_count - GOSSIPSUB_PARAMS.degree
-        for peer in peers_to_prune:
-            assert peer in mesh_peers
-    elif initial_mesh_peer_count < GOSSIPSUB_PARAMS.degree:
-        # If number of initial mesh peers is less than `GossipSubDegree`, we should GRAFT more peers
-        assert len(peers_to_prune) == 0
-        assert len(peers_to_graft) == GOSSIPSUB_PARAMS.degree - initial_mesh_peer_count
-        for peer in peers_to_graft:
-            assert peer not in mesh_peers
-    else:
-        assert len(peers_to_prune) == 0 and len(peers_to_graft) == 0
-
-
-@pytest.mark.parametrize(
-    "num_hosts, gossipsub_params", ((1, GossipsubParams(heartbeat_initial_delay=100)),)
-)
+@pytest.mark.trio
+async def test_mesh_heartbeat(initial_mesh_peer_count, monkeypatch):
+    async with PubsubFactory.create_batch_with_gossipsub(
+        1, heartbeat_initial_delay=100
+    ) as pubsubs_gsub:
+        # It's difficult to set up the initial peer subscription condition.
+        # Ideally I would like to have initial mesh peer count that's below ``GossipSubDegree``
+        # so I can test if `mesh_heartbeat` return correct peers to GRAFT.
+        # The problem is that I can not set it up so that we have peers subscribe to the topic
+        # but not being part of our mesh peers (as these peers are the peers to GRAFT).
+        # So I monkeypatch the peer subscriptions and our mesh peers.
+        total_peer_count = 14
+        topic = "TEST_MESH_HEARTBEAT"
+
+        fake_peer_ids = [IDFactory() for _ in range(total_peer_count)]
+        peer_protocol = {peer_id: PROTOCOL_ID for peer_id in fake_peer_ids}
+        monkeypatch.setattr(pubsubs_gsub[0].router, "peer_protocol", peer_protocol)
+
+        peer_topics = {topic: set(fake_peer_ids)}
+        # Monkeypatch the peer subscriptions
+        monkeypatch.setattr(pubsubs_gsub[0], "peer_topics", peer_topics)
+
+        mesh_peer_indices = random.sample(
+            range(total_peer_count), initial_mesh_peer_count
+        )
+        mesh_peers = [fake_peer_ids[i] for i in mesh_peer_indices]
+        router_mesh = {topic: set(mesh_peers)}
+        # Monkeypatch our mesh peers
+        monkeypatch.setattr(pubsubs_gsub[0].router, "mesh", router_mesh)
+
+        peers_to_graft, peers_to_prune = pubsubs_gsub[0].router.mesh_heartbeat()
+        if initial_mesh_peer_count > pubsubs_gsub[0].router.degree:
+            # If number of initial mesh peers is more than `GossipSubDegree`,
+            # we should PRUNE mesh peers
+            assert len(peers_to_graft) == 0
+            assert (
+                len(peers_to_prune)
+                == initial_mesh_peer_count - pubsubs_gsub[0].router.degree
+            )
+            for peer in peers_to_prune:
+                assert peer in mesh_peers
+        elif initial_mesh_peer_count < pubsubs_gsub[0].router.degree:
+            # If number of initial mesh peers is less than `GossipSubDegree`,
+            # we should GRAFT more peers
+            assert len(peers_to_prune) == 0
+            assert (
+                len(peers_to_graft)
+                == pubsubs_gsub[0].router.degree - initial_mesh_peer_count
+            )
+            for peer in peers_to_graft:
+                assert peer not in mesh_peers
+        else:
+            assert len(peers_to_prune) == 0 and len(peers_to_graft) == 0
+
+
 @pytest.mark.parametrize("initial_peer_count", (1, 4, 7))
-@pytest.mark.asyncio
-async def test_gossip_heartbeat(
-    num_hosts, initial_peer_count, pubsubs_gsub, hosts, monkeypatch
-):
-    # The problem is that I can not set it up so that we have peers subscribe to the topic
-    # but not being part of our mesh peers (as these peers are the peers to GRAFT).
-    # So I monkeypatch the peer subscriptions and our mesh peers.
-    total_peer_count = 28
-    topic_mesh = "TEST_GOSSIP_HEARTBEAT_1"
-    topic_fanout = "TEST_GOSSIP_HEARTBEAT_2"
-
-    fake_peer_ids = [
-        ID((i).to_bytes(2, byteorder="big")) for i in range(total_peer_count)
-    ]
-    peer_protocol = {peer_id: PROTOCOL_ID for peer_id in fake_peer_ids}
-    monkeypatch.setattr(pubsubs_gsub[0].router, "peer_protocol", peer_protocol)
-
-    topic_mesh_peer_count = 14
-    # Split into mesh peers and fanout peers
-    peer_topics = {
-        topic_mesh: set(fake_peer_ids[:topic_mesh_peer_count]),
-        topic_fanout: set(fake_peer_ids[topic_mesh_peer_count:]),
-    }
-    # Monkeypatch the peer subscriptions
-    monkeypatch.setattr(pubsubs_gsub[0], "peer_topics", peer_topics)
-
-    mesh_peer_indices = random.sample(range(topic_mesh_peer_count), initial_peer_count)
-    mesh_peers = [fake_peer_ids[i] for i in mesh_peer_indices]
-    router_mesh = {topic_mesh: set(mesh_peers)}
-    # Monkeypatch our mesh peers
-    monkeypatch.setattr(pubsubs_gsub[0].router, "mesh", router_mesh)
-    fanout_peer_indices = random.sample(
-        range(topic_mesh_peer_count, total_peer_count), initial_peer_count
-    )
-    fanout_peers = [fake_peer_ids[i] for i in fanout_peer_indices]
-    router_fanout = {topic_fanout: set(fanout_peers)}
-    # Monkeypatch our fanout peers
-    monkeypatch.setattr(pubsubs_gsub[0].router, "fanout", router_fanout)
-
-    def window(topic):
-        if topic == topic_mesh:
-            return [topic_mesh]
-        elif topic == topic_fanout:
-            return [topic_fanout]
-        else:
-            return []
-
-    # Monkeypatch the memory cache messages
-    monkeypatch.setattr(pubsubs_gsub[0].router.mcache, "window", window)
-
-    peers_to_gossip = pubsubs_gsub[0].router.gossip_heartbeat()
-    # If our mesh peer count is less than `GossipSubDegree`, we should gossip to up to
-    # `GossipSubDegree` peers (exclude mesh peers).
-    if topic_mesh_peer_count - initial_peer_count < GOSSIPSUB_PARAMS.degree:
-        # The same goes for fanout so it's two times the number of peers to gossip.
-        assert len(peers_to_gossip) == 2 * (topic_mesh_peer_count - initial_peer_count)
-    elif topic_mesh_peer_count - initial_peer_count >= GOSSIPSUB_PARAMS.degree:
-        assert len(peers_to_gossip) == 2 * (GOSSIPSUB_PARAMS.degree)
-
-    for peer in peers_to_gossip:
-        if peer in peer_topics[topic_mesh]:
-            # Check that the peer to gossip to is not in our mesh peers
-            assert peer not in mesh_peers
-            assert topic_mesh in peers_to_gossip[peer]
-        elif peer in peer_topics[topic_fanout]:
-            # Check that the peer to gossip to is not in our fanout peers
-            assert peer not in fanout_peers
-            assert topic_fanout in peers_to_gossip[peer]
->>>>>>> 9d3312eb
+@pytest.mark.trio
+async def test_gossip_heartbeat(initial_peer_count, monkeypatch):
+    async with PubsubFactory.create_batch_with_gossipsub(
+        1, heartbeat_initial_delay=100
+    ) as pubsubs_gsub:
+        # The problem is that I can not set it up so that we have peers subscribe to the topic
+        # but not being part of our mesh peers (as these peers are the peers to GRAFT).
+        # So I monkeypatch the peer subscriptions and our mesh peers.
+        total_peer_count = 28
+        topic_mesh = "TEST_GOSSIP_HEARTBEAT_1"
+        topic_fanout = "TEST_GOSSIP_HEARTBEAT_2"
+
+        fake_peer_ids = [IDFactory() for _ in range(total_peer_count)]
+        peer_protocol = {peer_id: PROTOCOL_ID for peer_id in fake_peer_ids}
+        monkeypatch.setattr(pubsubs_gsub[0].router, "peer_protocol", peer_protocol)
+
+        topic_mesh_peer_count = 14
+        # Split into mesh peers and fanout peers
+        peer_topics = {
+            topic_mesh: set(fake_peer_ids[:topic_mesh_peer_count]),
+            topic_fanout: set(fake_peer_ids[topic_mesh_peer_count:]),
+        }
+        # Monkeypatch the peer subscriptions
+        monkeypatch.setattr(pubsubs_gsub[0], "peer_topics", peer_topics)
+
+        mesh_peer_indices = random.sample(
+            range(topic_mesh_peer_count), initial_peer_count
+        )
+        mesh_peers = [fake_peer_ids[i] for i in mesh_peer_indices]
+        router_mesh = {topic_mesh: set(mesh_peers)}
+        # Monkeypatch our mesh peers
+        monkeypatch.setattr(pubsubs_gsub[0].router, "mesh", router_mesh)
+        fanout_peer_indices = random.sample(
+            range(topic_mesh_peer_count, total_peer_count), initial_peer_count
+        )
+        fanout_peers = [fake_peer_ids[i] for i in fanout_peer_indices]
+        router_fanout = {topic_fanout: set(fanout_peers)}
+        # Monkeypatch our fanout peers
+        monkeypatch.setattr(pubsubs_gsub[0].router, "fanout", router_fanout)
+
+        def window(topic):
+            if topic == topic_mesh:
+                return [topic_mesh]
+            elif topic == topic_fanout:
+                return [topic_fanout]
+            else:
+                return []
+
+        # Monkeypatch the memory cache messages
+        monkeypatch.setattr(pubsubs_gsub[0].router.mcache, "window", window)
+
+        peers_to_gossip = pubsubs_gsub[0].router.gossip_heartbeat()
+        # If our mesh peer count is less than `GossipSubDegree`, we should gossip to up to
+        # `GossipSubDegree` peers (exclude mesh peers).
+        if topic_mesh_peer_count - initial_peer_count < pubsubs_gsub[0].router.degree:
+            # The same goes for fanout so it's two times the number of peers to gossip.
+            assert len(peers_to_gossip) == 2 * (
+                topic_mesh_peer_count - initial_peer_count
+            )
+        elif (
+            topic_mesh_peer_count - initial_peer_count >= pubsubs_gsub[0].router.degree
+        ):
+            assert len(peers_to_gossip) == 2 * (pubsubs_gsub[0].router.degree)
+
+        for peer in peers_to_gossip:
+            if peer in peer_topics[topic_mesh]:
+                # Check that the peer to gossip to is not in our mesh peers
+                assert peer not in mesh_peers
+                assert topic_mesh in peers_to_gossip[peer]
+            elif peer in peer_topics[topic_fanout]:
+                # Check that the peer to gossip to is not in our fanout peers
+                assert peer not in fanout_peers
+                assert topic_fanout in peers_to_gossip[peer]